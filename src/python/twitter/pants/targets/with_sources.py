--- conflicted
+++ resolved
@@ -71,11 +71,7 @@
   def sources_relative_to_buildroot(self):
     """Returns this target's sources, relative to the buildroot.
 
-<<<<<<< HEAD
-    Prefer this over .sources unless you need to know about the target_base.
-=======
     Prefer this over .sources unless you need to know about the target_base. 
->>>>>>> 0fea6bf8
     """
     for src in self.sources:
       yield os.path.join(self.target_base, src)
