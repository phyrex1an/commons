--- conflicted
+++ resolved
@@ -88,22 +88,6 @@
                             default=False,
                             help="[%default] Enable warnings for declared dependencies that are not needed.")
 
-<<<<<<< HEAD
-=======
-
-  @staticmethod
-  def _requires_jardeps(task, target):
-    """
-    Hack to make sure that the ivy task is not invoked more than once per compilation target.
-    """
-    if not task._computed_jar_products and isinstance(target, JvmTarget):
-      task._computed_jar_products = True
-      return True
-    else:
-      return False
-
-
->>>>>>> e5dbda51
   def __init__(self, compile_task, targets, upstream_analysis_caches):
     """
     Parameters:
@@ -225,8 +209,6 @@
       return (self.computed_src_deps, self.computed_jar_deps)
     self.computed_src_deps = defaultdict(set)
     self.computed_jar_deps = defaultdict(set)
-<<<<<<< HEAD
-
     _, _, analysis_cache = self.task.create_output_paths(self.targets)
     self.merged_analysis_cache = ZincMergedAnalysisCache(self.task.generated_caches, self.upstream_analysis_caches)
 
@@ -278,60 +260,6 @@
         for j in jardeps:
           self.computed_jar_deps[target] |= self.ivy_targets_by_jar[j]
 
-=======
-
-    _, _, analysis_cache = self.task.create_output_paths(self.targets)
-    self.merged_analysis_cache = ZincMergedAnalysisCache(self.task.generated_caches, self.upstream_analysis_caches)
-
-    # Use data about targets to convert the zinc cache stuff into target -> target pendencies.
-
-    # First, get some basic source target information: a map from sources to the targets that 
-    # include them, and a map from classes to the targets that provide them.
-    targets_by_source = defaultdict(set)
-    for target in self.targets:
-      for src in target.sources:
-        srcpath = self._normalize_source_path(target, src)
-        classes = self.merged_analysis_cache.class_names[srcpath]
-        self.zinc_classes_provided_by_target[target] |= classes
-        for cl in classes:
-          self.zinc_targets_by_provided_class[cl].add(target)
-        targets_by_source[src].add(target)
-
-    # Detect overlapping targets: if a source file is included in more
-    # than one target, then we have an overlap. 
-    overlapping_sources = set()
-    for s in targets_by_source:
-      if len(targets_by_source[s]) > 1:
-        overlapping_sources.add(s)
-        print "Error: source file %s included in multiple targets %s" % (s, targets_by_source[s])
-
-    # Then generate a map from targets to the classes that they depend on.
-    for target in self.targets:
-      for src in target.sources:
-        srcpath = self._normalize_source_path(target, src)
-        self.zinc_class_deps_by_target[target] |= self.merged_analysis_cache.external_deps[srcpath]
-    
-    # Join the two maps, to get a list of target -> target deps
-    for fromtarget in self.zinc_class_deps_by_target:
-      depclasses = self.zinc_class_deps_by_target[fromtarget]
-      for cl in depclasses:
-        if cl in self.zinc_targets_by_provided_class:
-          totarget = self.zinc_targets_by_provided_class[cl]          
-          self.computed_src_deps[fromtarget] |= totarget
-    
-    # Figure out which jars are in which targets, and then use with the zinc
-    # binary dependencies to figure out which jars belong to which targets.
-
-    (self.ivy_jars_by_target, self.ivy_targets_by_jar) = self._compute_jardep_contents()
-
-    for target in self.targets:
-      for src in target.sources:
-        srcpath = self._normalize_source_path(target, src)
-        jardeps = self.merged_analysis_cache.binary_deps[srcpath]
-        for j in jardeps:
-          self.computed_jar_deps[target] |= self.ivy_targets_by_jar[j]
-
->>>>>>> e5dbda51
     return (self.computed_src_deps, self.computed_jar_deps)
 
 
