
import os
import shlex

from twitter.common.dirutil import safe_open

from twitter.pants.base.target import Target
from twitter.pants.base.workunit import WorkUnit
from twitter.pants.tasks import TaskError
from twitter.pants.tasks.jvm_compile.analysis_tools import AnalysisTools
from twitter.pants.tasks.jvm_compile.java.jmake_analysis import JMakeAnalysis
from twitter.pants.tasks.jvm_compile.java.jmake_analysis_parser import JMakeAnalysisParser
from twitter.pants.tasks.jvm_compile.jvm_compile import JvmCompile


# From http://kenai.com/projects/jmake/sources/mercurial/content/src/com/sun/tools/jmake/Main.java?rev=26
# Main.mainExternal docs.
_JMAKE_ERROR_CODES = {
   -1: 'invalid command line option detected',
   -2: 'error reading command file',
   -3: 'project database corrupted',
   -4: 'error initializing or calling the compiler',
   -5: 'compilation error',
   -6: 'error parsing a class file',
   -7: 'file not found',
   -8: 'I/O exception',
   -9: 'internal jmake exception',
  -10: 'deduced and actual class name mismatch',
  -11: 'invalid source file extension',
  -12: 'a class in a JAR is found dependent on a class with the .java source',
  -13: 'more than one entry for the same class is found in the project',
  -20: 'internal Java error (caused by java.lang.InternalError)',
  -30: 'internal Java error (caused by java.lang.RuntimeException).'
}
# When executed via a subprocess return codes will be treated as unsigned
_JMAKE_ERROR_CODES.update((256+code, msg) for code, msg in _JMAKE_ERROR_CODES.items())


class JavaCompile(JvmCompile):
  _language = 'java'
  _file_suffix = '.java'
  _config_section = 'java-compile'

    # Well known metadata file to auto-register annotation processors with a java 1.6+ compiler
  _PROCESSOR_INFO_FILE = 'META-INF/services/javax.annotation.processing.Processor'


  _JMAKE_MAIN = 'com.sun.tools.jmake.Main'

  @classmethod
  def setup_parser(cls, option_group, args, mkflag):
    JvmCompile.setup_parser(JavaCompile, option_group, args, mkflag)

    option_group.add_option(mkflag("args"), dest="java_compile_args", action="append",
                            help="Pass these extra args to javac.")

  def __init__(self, context):
    super(JavaCompile, self).__init__(context, jdk=True)

    self._depfile = os.path.join(self._analysis_dir, 'global_depfile')

    self._jmake_bootstrap_key = 'jmake'
    external_tools = context.config.getlist('java-compile', 'jmake-bootstrap-tools', default=[':jmake'])
    self.register_jvm_tool(self._jmake_bootstrap_key, external_tools)

    self._compiler_bootstrap_key = 'java-compiler'
    compiler_bootstrap_tools = context.config.getlist('java-compile', 'compiler-bootstrap-tools',
                                                      default=[':java-compiler'])
    self.register_jvm_tool(self._compiler_bootstrap_key, compiler_bootstrap_tools)

    self._javac_opts = []
    if context.options.java_compile_args:
      for arg in context.options.java_compile_args:
        self._javac_opts.extend(shlex.split(arg))
    else:
      self._javac_opts.extend(context.config.getlist('java-compile', 'javac_args', default=[]))

  def create_analysis_tools(self):
    return AnalysisTools(self.context, JMakeAnalysisParser(self._classes_dir), JMakeAnalysis)

  def extra_products(self, target):
    ret = []
    if target.is_apt and target.processors:
      root = os.path.join(self._resources_dir, Target.maybe_readable_identify([target]))
      processor_info_file = os.path.join(root, JavaCompile._PROCESSOR_INFO_FILE)
      self._write_processor_info(processor_info_file, target.processors)
<<<<<<< HEAD
      ret.append((basedir, [JavaCompile._PROCESSOR_INFO_FILE]))
=======
      ret.append((root, [processor_info_file]))
>>>>>>> 0fea6bf8
    return ret

  def compile(self, args, classpath, sources, classes_output_dir, analysis_file):
    jmake_classpath = self._jvm_tool_bootstrapper.get_jvm_tool_classpath(self._jmake_bootstrap_key)
    args = [
      '-classpath', ':'.join(classpath + [self._classes_dir]),
      '-d', self._classes_dir,
      '-pdb', analysis_file,
      '-pdb-text-format',
      ]

    compiler_classpath = self._jvm_tool_bootstrapper.get_jvm_tool_classpath(
        self._compiler_bootstrap_key)
    args.extend([
      '-jcpath', ':'.join(compiler_classpath),
      '-jcmainclass', 'com.twitter.common.tools.Compiler',
      ])
    args.extend(map(lambda arg: '-C%s' % arg, self._javac_opts))

    args.extend(self._args)
    args.extend(sources)
    result = self.runjava(classpath=jmake_classpath,
                          main=JavaCompile._JMAKE_MAIN,
                          jvm_options=self._jvm_options,
                          args=args,
                          workunit_name='jmake',
                          workunit_labels=[WorkUnit.COMPILER])
    if result:
      default_message = 'Unexpected error - JMake returned %d' % result
      raise TaskError(_JMAKE_ERROR_CODES.get(result, default_message))

  def post_process(self, relevant_targets):
      # Produce a monolithic apt processor service info file for further compilation rounds
      # and the unit test classpath.
      # This is distinct from the per-target ones we create in extra_products().
      all_processors = set()
      for target in relevant_targets:
        if target.is_apt and target.processors:
          all_processors.update(target.processors)
      processor_info_file = os.path.join(self._classes_dir, JavaCompile._PROCESSOR_INFO_FILE)
      if os.path.exists(processor_info_file):
        with safe_open(processor_info_file, 'r') as f:
          for processor in f:
            all_processors.add(processor)
      self._write_processor_info(processor_info_file, all_processors)

  def _write_processor_info(self, processor_info_file, processors):
    with safe_open(processor_info_file, 'w') as f:
      for processor in processors:
        f.write('%s\n' % processor.strip())<|MERGE_RESOLUTION|>--- conflicted
+++ resolved
@@ -84,11 +84,7 @@
       root = os.path.join(self._resources_dir, Target.maybe_readable_identify([target]))
       processor_info_file = os.path.join(root, JavaCompile._PROCESSOR_INFO_FILE)
       self._write_processor_info(processor_info_file, target.processors)
-<<<<<<< HEAD
-      ret.append((basedir, [JavaCompile._PROCESSOR_INFO_FILE]))
-=======
       ret.append((root, [processor_info_file]))
->>>>>>> 0fea6bf8
     return ret
 
   def compile(self, args, classpath, sources, classes_output_dir, analysis_file):
